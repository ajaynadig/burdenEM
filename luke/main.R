# main.R
# Contains core functions for running burdenEM
# For command-line interface, use main_cli.R instead

# Paths used for default values
TOP_LEVEL_DATA_DIR <- "../../burdenEM_results/"
OUTPUT_DIR <- "./burdenEM_results"

# --- Libraries ---
library(dplyr)
library(readr)
library(purrr)
library(stringr)
library(tidyr)
options(vroom.show_problems = FALSE)

# --- Source Required Functions ---
source("R/io.R")
source("luke/intercept.R")
source("luke/variant_to_gene.R")
source("R/model.R")
source("R/likelihoods.R")
source("R/EM.R") # Source for EM_fit, bootstrap_EM, null_EM_rvas
source("luke/gene_features.R") # Source for get_bins
source("luke/burdenEM.R") # Source for fit_burdenem_model
source("luke/negative_binomial.R") # Source for estimate_overdispersion

#' Process Variant Data to Gene-Level for Poisson Model (Binary Traits)
#'
#' Aggregates variant-level data to gene-level, calculating
#' combined allele count in cases (CAC_cases) and combined allele frequency (CAF).
#' It also brings N (total sample size) and prevalence to the gene level.
#'
#' @param variant_data A data frame from `load_variant_files_with_category`,
#'   expected to contain `gene`, `functional_category`, `AC_cases`, `AF` (allele frequency),
#'   `N` (sample size), and `prevalence`.
#' @param verbose Logical, if TRUE, prints progress messages.
#' @return A data frame aggregated by `gene` and `functional_category`, with
#'   columns `gene`, `functional_category`, `CAC_cases`, `CAF`, `N`, `prevalence`, and `n_variants`.
process_variant_to_gene_poisson <- function(variant_data, verbose = FALSE) {
  # Input validation
  required_cols <- c("gene", "functional_category", "AC_cases", "AF", "N", "prevalence")
  missing_cols <- setdiff(required_cols, names(variant_data))
  if (length(missing_cols) > 0) {
    stop(paste("variant_data is missing one or more required columns for Poisson processing:",
               paste(missing_cols, collapse = ", ")))
  }

  if (verbose) message("Aggregating variants to gene-level for Poisson model...")

  gene_level_data <- variant_data %>%
    dplyr::group_by(gene, functional_category) %>%
    dplyr::summarise(
      CAC_cases = sum(AC_cases),
      CAF = sum(AF),
      N = dplyr::first(N), # Assumes N is constant for the group
      prevalence = dplyr::first(prevalence), # Assumes prevalence is constant and in the data
      n_variants = dplyr::n(),
      burden_score = sum(2 * AF * (1 - AF)),
      CAC_expected = 2 * prevalence * N * CAF,
      .groups = 'drop'
    ) %>%
    dplyr::filter(!is.na(gene))

  if (verbose) message(paste("Aggregated to", nrow(gene_level_data), "gene-category rows for Poisson model."))

  return(gene_level_data)
}

#' Run BurdenEM RVAS Workflow
#'
#' Loads variant data, processes it to gene-level, initializes the BurdenEM model,
#' fits the model using EM, and optionally performs bootstrapping and null simulations.
#'
#' @param variant_dir Directory containing variant files.
#' @param data_name Dataset name prefix (e.g., 'genebass').
#' @param pheno Phenotype name (e.g., '50_NA').
#' @param annotation_to_process Character string for the single functional category to load.
#' @param intercept_frequency_bin_edges Numeric vector defining AF bin edges, only for intercept calculation.
#' @param feature_col_name Optional string: name of the column in the LD-corrected scores file to use for gene features (e.g., "lof_oe"). Default: NULL.
#' @param num_feature_bins Integer: number of quantile bins for the feature column. Default: 5.
#' @param burdenem_no_cpts Number of components for BurdenEM.
#' @param burdenem_grid_size Grid size for likelihood calculation.
#' @param num_iter Number of iterations for EM algorithm.
#' @param bootstrap Logical, whether to perform bootstrapping.
#' @param n_boot Number of bootstrap samples if bootstrap=TRUE.
#' @param output_dir Directory to save the fitted model.
#' @param verbose Logical, whether to print detailed messages.
#' @param frequency_range Numeric vector c(min, max) for AF range filter [min,max). Default: c(0, 0.001).
#' @param per_allele_effects Logical, whether to calculate per-allele effect sizes instead of per-gene. Default: FALSE.
#' @param correct_for_ld Logical, whether to apply LD correction to burden scores and gamma. Default: FALSE.
#' @param correct_genomewide Logical, whether to apply genome-wide burden correction. Default: FALSE.
#' @return A list object representing the fitted BurdenEM model.
#' @export
run_burdenEM_rvas <- function(
    variant_dir = file.path(TOP_LEVEL_DATA_DIR, "data", "genebass", "var_txt"),
    ld_corrected_scores_file = NULL,
    data_name = "genebass",
    pheno = "50_NA",
    annotation_to_process='pLoF',
    intercept_frequency_bin_edges = c(0, 1e-5,1e-4, 1e-3),
    frequency_range = c(0, 0.001),
    feature_col_name = "lof.oe",
    num_feature_bins = 5,
    burdenem_no_cpts = 10, # TODO
    burdenem_grid_size = 100,
    num_iter = 10000,
    bootstrap = TRUE,
    n_boot = 100,
    output_dir = OUTPUT_DIR,
    verbose = FALSE,
    per_allele_effects = FALSE,
    customize_components = FALSE,
    correct_for_ld = TRUE,
    correct_genomewide = FALSE
) {

    # --- 1. Load Variant-Level Data ---
    if(verbose) message("\n--- Loading Variant-Level Data ---")
    variant_data <- load_variant_files_with_category(
        variant_dir = variant_dir,
        data_name = data_name,
        pheno = pheno,
        annotations_to_process = c(annotation_to_process),
        frequency_range = frequency_range
    )
    if(verbose) message(paste("Successfully loaded", nrow(variant_data), "variants."))

    # --- Detect Trait Type ---
    required_binary_cols <- c("AC_cases", "N")
    is_binary <- all(required_binary_cols %in% names(variant_data))
    trait_type <- if(is_binary) "binary" else "continuous"
    message(paste("Detected trait type:", trait_type))

    # --- 2. Load LD-Corrected Burden Scores ---
    if(correct_for_ld){
      if(verbose) message("\n--- Loading LD-Corrected Burden Scores ---")
      lower_fmt <- format(frequency_range[1], nsmall=1, scientific=FALSE)
      upper_fmt <- format(frequency_range[2], nsmall=1, scientific=FALSE)
      dynamic_ld_scores_file <- ld_corrected_scores_file %>%
          gsub("<ANNOTATION>", annotation_to_process, ., fixed = TRUE) %>%
          gsub("<LOWER>", lower_fmt, ., fixed = TRUE) %>%
          gsub("<UPPER>", upper_fmt, ., fixed = TRUE)
      ld_corrected_scores_df <- data.table::fread(dynamic_ld_scores_file) %>%
          dplyr::rename(burden_score_ld = burden_score)
      if(verbose) message(paste("Loaded", nrow(ld_corrected_scores_df),
          "LD-corrected scores from:", dynamic_ld_scores_file))
    }

    # --- 3. Process Variants to Gene-Level ---
    if (verbose) message(paste("\n--- Processing Variants to Gene-Level (", trait_type, ") ---"))
    if (is_binary) {
        gene_level_data <- process_variant_to_gene_poisson(
            variant_data = variant_data
        )
    } else {
        gene_level_data <- process_variant_to_gene(
            variant_data = variant_data,
            frequency_bin_edges = intercept_frequency_bin_edges
        ) %>%
            dplyr::filter(!is.na(gene))
    }

    if (nrow(gene_level_data) == 0) {
        stop("No gene-level data remained after processing and filtering. Check input data and filters.")
    }
    message(paste("Aggregated to", nrow(gene_level_data), "gene-category rows."))

    # --- 4. Append LD-Corrected Scores ---
    if(correct_for_ld){
      if(verbose) message("\n--- Appending LD-Corrected Burden Scores ---")
      merge_col <- if (grepl("^ENSG", gene_level_data$gene[1])) "gene_id" else "gene"
      gene_level_data <- gene_level_data %>%
          left_join(ld_corrected_scores_df, by = c("gene" = merge_col, "functional_category" = "functional_category"))
    }

    # --- 5. Specify Effect Sizes (Continuous Only) & Prepare for Model ---
    if(trait_type == "continuous"){
        if(verbose) message("\n--- Specifying Gene Effect Sizes (Continuous) ---")
        # Pass per_allele_effects and correct_for_ld from function arguments
        message(paste("Applying per-allele effects:", per_allele_effects))
        gene_level_data <- specify_gene_effect_sizes(gene_level_data,
                                                   per_allele_effects = per_allele_effects,
                                                   correct_for_ld = correct_for_ld)
    } else {
        if(verbose) message("\n--- Skipping Effect Size Specification (Binary) ---")
        # For binary, the relevant columns (CAC_cases, CAF, N, prevalence) are already present
    }

    # --- 6. Prepare Gene Features & Add to Gene Data ---
    # This step uses the output 'gene_level_data' from step 3/4, independent of trait type
    # It adds the 'features' column based on 'feature_col_name'
    if (!is.null(feature_col_name)) {
        if (verbose) message(paste("\n--- Generating", num_feature_bins, "feature bins for:", feature_col_name, "---"))
        if (!(feature_col_name %in% names(gene_level_data))){
             stop(paste("Specified feature_col_name '", feature_col_name, "' not found in gene_level_data after aggregation.", sep=""))
        }
        # Ensure get_bins is available (e.g., source("luke/gene_features.R"))
        if (!exists("get_bins")) stop("Function 'get_bins' not found. Source luke/gene_features.R")
        gene_level_data <- get_bins(gene_level_data, column_name = feature_col_name, num_bins = num_feature_bins, verbose = verbose)
    } else {
        # Assign a single feature bin if no feature column is specified
        gene_level_data$features <- replicate(nrow(gene_level_data), c(1), simplify = FALSE)
         if (verbose) message("\n--- No feature column specified, assigning single feature bin ---")
    }

    # --- 7. Define Likelihood Function ---
    if(trait_type == "continuous") {
        message("Using Normal likelihood for continuous trait.")
        likelihood_function <- function(row, beta_vec) {
            dnorm(row$effect_estimate, mean = beta_vec, sd = row$effect_se)
        }
    } else { # Binary
        message("Using Poisson likelihood for binary trait.")
        likelihood_function <- function(row, beta_vec) {
            lambda <- row$CAC_expected * exp(beta_vec)
            dpois(x = row$CAC_cases, lambda = lambda)
        }
    }

    # Define h2 function based on per_allele_effects
    if (trait_type == "continuous") {
    if (per_allele_effects){
        if (!("burden_score" %in% names(gene_level_data))){
             stop("burden_score column required in gene_level_data when per_allele_effects is TRUE")
        }
        h2_function <- function(beta, row) row$burden_score * beta^2
    }
    else {
       h2_function <- function(beta, row) beta^2
    }
    }
    else {
        h2_function <- function(beta, row) {
        (row$prevalence * (exp(beta)-1)^2 * 2*row$CAF)/(1-row$prevalence)}
    }

    # --- 8. Fit BurdenEM Model ---
    if (verbose) message("\n--- Fitting BurdenEM Model ---")
    burdenem_model <- fit_burdenem_model(
        gene_level_data = gene_level_data,
        burdenem_grid_size = burdenem_grid_size,
        num_iter = num_iter,
        per_allele_effects = per_allele_effects, # Keep for continuous endpoint scaling
        verbose = verbose,
        likelihood_function = likelihood_function,
        h2_function = h2_function
    )
    print(burdenem_model$component_endpoints)
    print(burdenem_model$delta)

    # --- 9. Save Model ---
    # Generate dynamic filename
    output_filename_gen <- paste0("burdenEM_fit_", data_name, "_", pheno, "_", annotation_to_process, ".rds")
    output_path <- file.path(output_dir, output_filename_gen)
    if(verbose) message(paste("\n--- Saving Fitted Model to:", output_path, "---"))
    saveRDS(burdenem_model, file = output_path)
    if(verbose) message("Model saved successfully.")
    return(burdenem_model)
}

<<<<<<< HEAD
# The command-line interface has been moved to main_cli.R
# This file now only contains the core function definitions
=======
if (!interactive()) {

    message("--- Parsing Command Line Arguments ---")

    # Check/install optparse
    if (!requireNamespace("optparse", quietly = TRUE)) {
        message("Installing 'optparse' package...")
        install.packages("optparse", repos = "http://cran.us.r-project.org")
    }
    library(optparse)

    option_list = list(
        make_option(c("-p","--phenotypes"), type="character", default=NULL,
            help="Phenotype code split by comma (default: 50_NA -> height).", metavar="character"),
        make_option(c("-a", "--annotation_to_process"), type="character", default=NULL,
            help="Single functional annotation category to process (e.g., 'pLoF', 'missense', 'synonymous') [required]", metavar="character"),
        make_option(c("-f", "--feature_col_name"), type="character", default=NULL,
            help="Optional: Name of the column in LD-scores file for gene features (e.g., 'oe_lof')", metavar="character"),
        make_option(c("-b", "--num_feature_bins"), type="integer", default=5,
            help="Number of bins for feature column [default %default].", metavar="integer"),
        make_option(c("-v", "--variant_dir"), type="character",
            default=file.path(TOP_LEVEL_DATA_DIR, "data", "genebass", "var_txt"),
            help="Directory containing variant files [default %default]", metavar="character"),
        make_option(c("-l", "--ld_scores_file"), type="character",
            default=file.path(TOP_LEVEL_DATA_DIR, "data", "utility", "ukbb_ld_corrected_burden_scores_<ANNOTATION>_<LOWER>_<UPPER>.tsv"),
            help="Path to LD-corrected burden scores file template (use <ANNOTATION> placeholder) [default %default].", metavar="character"),
        make_option(c("-o", "--output_dir"), type="character", default="./burdenEM_example_output",
            help="Output directory for results [default %default].", metavar="character"),
        make_option(c("-d", "--data_name"), type="character", default="genebass",
            help="Dataset name prefix (e.g., 'genebass') [default %default].", metavar="character"),
        make_option(c("-c", "--burdenem_no_cpts"), type="integer", default=10,
            help="Number of components for BurdenEM [default %default].", metavar="integer"),
        make_option(c("-i", "--num_iter"), type="integer", default=10000,
            help="Number of EM iterations [default %default].", metavar="integer"),
        make_option(c("--per_allele_effects"), action="store_true", default=FALSE, dest="per_allele_effects",
            help="Calculate per-allele effect sizes instead of per-gene. [default: %default]"),
        make_option(c("--correct_for_ld"), action="store_true", default=FALSE, dest="correct_for_ld",
            help="Apply LD correction to burden scores and gamma."),
        make_option(c("--correct_genomewide"), action="store_true", default=FALSE,
                    help="Apply genome-wide burden correction after variant-to-gene processing [default %default]"),
        make_option(c("-q", "--quiet"), action="store_false", default=TRUE, dest="verbose",
            help="Suppress verbose messages."),
        make_option(c("--customize_components"), action="store_true", default=FALSE, dest="customize_components",
                    help="Customize selection of component endpoints using gene-level data. [default: %default]"),
        make_option(c("--frequency_range"), type="character", default="0,0.001",
            help="Comma-separated string for AF range filter [min,max) (e.g., '0,0.001')", metavar="character"),
        make_option(c("--intercept_frequency_bin_edges"), type="character", default="0,3e-6,1e-5,3e-5,1e-4,3e-4,1e-3",
            help="Comma-separated string of AF bin edges for intercept calculation (e.g., '0,1e-5,1e-4,1e-3')", metavar="character")
    );

    opt_parser = OptionParser(option_list=option_list);
    opt = parse_args(opt_parser);

    if (is.null(opt$pheno)){
        print_help(opt_parser)
        stop("Phenotype name (--pheno) must be specified.", call.=FALSE)
    }
    if (is.null(opt$annotation_to_process)){
        print_help(opt_parser)
        stop("Annotation type (--annotation_to_process) must be specified.", call.=FALSE)
    }

    # Ensure output directory exists
    if (!dir.exists(opt$output_dir)) {
        message(paste("Creating output directory:", opt$output_dir))
        dir.create(opt$output_dir, recursive = TRUE, showWarnings = FALSE)
    }

    message("\n--- Running BurdenEM RVAS Workflow from Command Line ---")

    phenotypes <- str_split_1(opt$phenotype, ',')

    for(pheno in phenotypes){

      # Prepare arguments for the main function
      run_args <- list(
          variant_dir = opt$variant_dir,
          ld_corrected_scores_file = opt$ld_scores_file,
          data_name = opt$data_name,
          pheno = pheno,
          annotation_to_process = opt$annotation_to_process,
          intercept_frequency_bin_edges = as.numeric(strsplit(opt$intercept_frequency_bin_edges, ",")[[1]]),
          frequency_range = as.numeric(strsplit(opt$frequency_range, ",")[[1]]),
          feature_col_name = opt$feature_col_name,
          num_feature_bins = opt$num_feature_bins,
          burdenem_no_cpts = opt$burdenem_no_cpts, # Note: burdenem_no_cpts not used directly now
          burdenem_grid_size = 100,
          num_iter = opt$num_iter,
          bootstrap = opt$bootstrap,
          n_boot = opt$bootstrap_n,
          output_dir = opt$output_dir,
          verbose = opt$verbose,
          per_allele_effects = opt$per_allele_effects,
          correct_for_ld = opt$correct_for_ld,
          correct_genomewide = opt$correct_genomewide
      )

      # Call the main function with dynamically prepared arguments
      fitted_model <- do.call(run_burdenEM_rvas, run_args)
    }

    if (!is.null(fitted_model)) {
        message("\n--- Workflow Finished Successfully ---")
    } else {
         message("\n--- Workflow Finished (potentially with errors or no model returned) ---")
    }
}
>>>>>>> 86cc4554
<|MERGE_RESOLUTION|>--- conflicted
+++ resolved
@@ -259,115 +259,5 @@
     return(burdenem_model)
 }
 
-<<<<<<< HEAD
 # The command-line interface has been moved to main_cli.R
-# This file now only contains the core function definitions
-=======
-if (!interactive()) {
-
-    message("--- Parsing Command Line Arguments ---")
-
-    # Check/install optparse
-    if (!requireNamespace("optparse", quietly = TRUE)) {
-        message("Installing 'optparse' package...")
-        install.packages("optparse", repos = "http://cran.us.r-project.org")
-    }
-    library(optparse)
-
-    option_list = list(
-        make_option(c("-p","--phenotypes"), type="character", default=NULL,
-            help="Phenotype code split by comma (default: 50_NA -> height).", metavar="character"),
-        make_option(c("-a", "--annotation_to_process"), type="character", default=NULL,
-            help="Single functional annotation category to process (e.g., 'pLoF', 'missense', 'synonymous') [required]", metavar="character"),
-        make_option(c("-f", "--feature_col_name"), type="character", default=NULL,
-            help="Optional: Name of the column in LD-scores file for gene features (e.g., 'oe_lof')", metavar="character"),
-        make_option(c("-b", "--num_feature_bins"), type="integer", default=5,
-            help="Number of bins for feature column [default %default].", metavar="integer"),
-        make_option(c("-v", "--variant_dir"), type="character",
-            default=file.path(TOP_LEVEL_DATA_DIR, "data", "genebass", "var_txt"),
-            help="Directory containing variant files [default %default]", metavar="character"),
-        make_option(c("-l", "--ld_scores_file"), type="character",
-            default=file.path(TOP_LEVEL_DATA_DIR, "data", "utility", "ukbb_ld_corrected_burden_scores_<ANNOTATION>_<LOWER>_<UPPER>.tsv"),
-            help="Path to LD-corrected burden scores file template (use <ANNOTATION> placeholder) [default %default].", metavar="character"),
-        make_option(c("-o", "--output_dir"), type="character", default="./burdenEM_example_output",
-            help="Output directory for results [default %default].", metavar="character"),
-        make_option(c("-d", "--data_name"), type="character", default="genebass",
-            help="Dataset name prefix (e.g., 'genebass') [default %default].", metavar="character"),
-        make_option(c("-c", "--burdenem_no_cpts"), type="integer", default=10,
-            help="Number of components for BurdenEM [default %default].", metavar="integer"),
-        make_option(c("-i", "--num_iter"), type="integer", default=10000,
-            help="Number of EM iterations [default %default].", metavar="integer"),
-        make_option(c("--per_allele_effects"), action="store_true", default=FALSE, dest="per_allele_effects",
-            help="Calculate per-allele effect sizes instead of per-gene. [default: %default]"),
-        make_option(c("--correct_for_ld"), action="store_true", default=FALSE, dest="correct_for_ld",
-            help="Apply LD correction to burden scores and gamma."),
-        make_option(c("--correct_genomewide"), action="store_true", default=FALSE,
-                    help="Apply genome-wide burden correction after variant-to-gene processing [default %default]"),
-        make_option(c("-q", "--quiet"), action="store_false", default=TRUE, dest="verbose",
-            help="Suppress verbose messages."),
-        make_option(c("--customize_components"), action="store_true", default=FALSE, dest="customize_components",
-                    help="Customize selection of component endpoints using gene-level data. [default: %default]"),
-        make_option(c("--frequency_range"), type="character", default="0,0.001",
-            help="Comma-separated string for AF range filter [min,max) (e.g., '0,0.001')", metavar="character"),
-        make_option(c("--intercept_frequency_bin_edges"), type="character", default="0,3e-6,1e-5,3e-5,1e-4,3e-4,1e-3",
-            help="Comma-separated string of AF bin edges for intercept calculation (e.g., '0,1e-5,1e-4,1e-3')", metavar="character")
-    );
-
-    opt_parser = OptionParser(option_list=option_list);
-    opt = parse_args(opt_parser);
-
-    if (is.null(opt$pheno)){
-        print_help(opt_parser)
-        stop("Phenotype name (--pheno) must be specified.", call.=FALSE)
-    }
-    if (is.null(opt$annotation_to_process)){
-        print_help(opt_parser)
-        stop("Annotation type (--annotation_to_process) must be specified.", call.=FALSE)
-    }
-
-    # Ensure output directory exists
-    if (!dir.exists(opt$output_dir)) {
-        message(paste("Creating output directory:", opt$output_dir))
-        dir.create(opt$output_dir, recursive = TRUE, showWarnings = FALSE)
-    }
-
-    message("\n--- Running BurdenEM RVAS Workflow from Command Line ---")
-
-    phenotypes <- str_split_1(opt$phenotype, ',')
-
-    for(pheno in phenotypes){
-
-      # Prepare arguments for the main function
-      run_args <- list(
-          variant_dir = opt$variant_dir,
-          ld_corrected_scores_file = opt$ld_scores_file,
-          data_name = opt$data_name,
-          pheno = pheno,
-          annotation_to_process = opt$annotation_to_process,
-          intercept_frequency_bin_edges = as.numeric(strsplit(opt$intercept_frequency_bin_edges, ",")[[1]]),
-          frequency_range = as.numeric(strsplit(opt$frequency_range, ",")[[1]]),
-          feature_col_name = opt$feature_col_name,
-          num_feature_bins = opt$num_feature_bins,
-          burdenem_no_cpts = opt$burdenem_no_cpts, # Note: burdenem_no_cpts not used directly now
-          burdenem_grid_size = 100,
-          num_iter = opt$num_iter,
-          bootstrap = opt$bootstrap,
-          n_boot = opt$bootstrap_n,
-          output_dir = opt$output_dir,
-          verbose = opt$verbose,
-          per_allele_effects = opt$per_allele_effects,
-          correct_for_ld = opt$correct_for_ld,
-          correct_genomewide = opt$correct_genomewide
-      )
-
-      # Call the main function with dynamically prepared arguments
-      fitted_model <- do.call(run_burdenEM_rvas, run_args)
-    }
-
-    if (!is.null(fitted_model)) {
-        message("\n--- Workflow Finished Successfully ---")
-    } else {
-         message("\n--- Workflow Finished (potentially with errors or no model returned) ---")
-    }
-}
->>>>>>> 86cc4554
+# This file now only contains the core function definitions